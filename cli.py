--- conflicted
+++ resolved
@@ -144,12 +144,9 @@
     try:
         await db.load_team_state(session_id, team)
         logging.info(f"Loaded DB state for session {session_id}")
-<<<<<<< HEAD
-=======
     except KeyError:
         logging.info(f"No DB state for session {session_id}; starting fresh")
         await workflow.team.reset()
->>>>>>> f93d5dbd
     except Exception as e:
         logging.error(f"DB load error: {e}")
 
